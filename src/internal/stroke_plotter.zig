--- conflicted
+++ resolved
@@ -208,36 +208,30 @@
         //
         // Note that we draw rectangles/squares for dashed lines, see this
         // function in the dashed plotter for more details.
-<<<<<<< HEAD
-        debug.assert(self.poly_inner.corners.len() == 0); // should have not been used
-=======
-        debug.assert(self.inner.corners.len == 0); // should have not been used
->>>>>>> d675aa48
-        if (self.opts.cap_mode == .round) {
-            // Just plot off all of the pen's vertices, no need to
-            // determine a subset as we're doing a 360-degree plot.
-            debug.assert(self.pen != null);
-            for (self.pen.?.vertices.items) |v| {
-                try self.outer.plot(
-                    self.alloc,
-                    .{
-                        .x = point.x + v.point.x,
-                        .y = point.y + v.point.y,
-                    },
-                    null,
-                );
-            }
-
-            // Convert our contour to edges
-            try self.result.addEdgesFromContour(self.alloc, self.outer);
-
-            // Done, de-allocate our contour corners now that they have been
-            // converted to edges, and reset our states (only need to do outer,
-            // as inner was not touched).
-            self.outer.deinit(self.alloc);
-            self.outer = .{ .scale = self.opts.scale };
-            self.clockwise_ = null;
-        }
+        debug.assert(self.inner.len == 0); // should have not been used
+        // Just plot off all of the pen's vertices, no need to
+        // determine a subset as we're doing a 360-degree plot.
+        debug.assert(self.pen != null);
+        for (self.pen.?.vertices.items) |v| {
+            try self.outer.plot(
+                self.alloc,
+                .{
+                    .x = point.x + v.point.x,
+                    .y = point.y + v.point.y,
+                },
+                null,
+            );
+        }
+
+        // Convert our contour to edges
+        try self.result.addEdgesFromContour(self.alloc, self.outer);
+
+        // Done, de-allocate our contour corners now that they have been
+        // converted to edges, and reset our states (only need to do outer,
+        // as inner was not touched).
+        self.outer.deinit(self.alloc);
+        self.outer = .{ .scale = self.opts.scale };
+        self.clockwise_ = null;
     }
 
     pub const CurveToCtx = struct {
@@ -255,11 +249,7 @@
 pub fn plotSingle(T: type, self: *T, start: Point, end: Point) Error!void {
     // Single-segment line. This can be drawn off of
     // our start line caps.
-<<<<<<< HEAD
-    debug.assert(self.poly_inner.corners.len() == 0); // should have not been used
-=======
-    debug.assert(self.inner.corners.len == 0); // should have not been used
->>>>>>> d675aa48
+    debug.assert(self.inner.len == 0); // should have not been used
     const cap_points = Face.init(
         start,
         end,
@@ -422,11 +412,7 @@
     p0: Point,
     p1: Point,
     p2: Point,
-<<<<<<< HEAD
     before_outer: ?*std.DoublyLinkedList.Node,
-=======
-    before_outer: ?*Polygon.Contour.CornerList.Node,
->>>>>>> d675aa48
 ) mem.Allocator.Error!void {
     const Joiner = struct {
         const Self = @This();
@@ -436,21 +422,13 @@
             *const @This(),
             *?mem.Allocator.Error,
             Point,
-<<<<<<< HEAD
             ?*std.DoublyLinkedList.Node,
-=======
-            ?*Polygon.Contour.CornerList.Node,
->>>>>>> d675aa48
         ) void,
 
         fn plot(
             this: *const Self,
             point: Point,
-<<<<<<< HEAD
             before: ?*std.DoublyLinkedList.Node,
-=======
-            before: ?*Polygon.Contour.CornerList.Node,
->>>>>>> d675aa48
         ) mem.Allocator.Error!void {
             var err_: ?mem.Allocator.Error = null;
             this.plot_fn(this, &err_, point, before);
@@ -461,11 +439,7 @@
             this: *const Self,
             err_: *?mem.Allocator.Error,
             point: Point,
-<<<<<<< HEAD
             before: ?*std.DoublyLinkedList.Node,
-=======
-            before: ?*Polygon.Contour.CornerList.Node,
->>>>>>> d675aa48
         ) void {
             this.plotter.outer.plot(this.plotter.alloc, point, before) catch |err| {
                 err_.* = err;
@@ -477,11 +451,7 @@
             this: *const Self,
             err_: *?mem.Allocator.Error,
             point: Point,
-<<<<<<< HEAD
             before: ?*std.DoublyLinkedList.Node,
-=======
-            before: ?*Polygon.Contour.CornerList.Node,
->>>>>>> d675aa48
         ) void {
             _ = before;
             this.plotter.inner.plotReverse(this.plotter.alloc, point) catch |err| {
@@ -590,13 +560,8 @@
 
 const CapPlotterCtx = struct {
     alloc: mem.Allocator,
-<<<<<<< HEAD
-    polygon: *Polygon,
+    contour: *Polygon.Contour,
     before: ?*std.DoublyLinkedList.Node,
-=======
-    contour: *Polygon.Contour,
-    before: ?*Polygon.Contour.CornerList.Node,
->>>>>>> d675aa48
 
     fn line_to(ctx: *anyopaque, err_: *?PlotterVTable.Error, node: nodepkg.PathLineTo) void {
         const self: *CapPlotterCtx = @ptrCast(@alignCast(ctx));
@@ -629,20 +594,7 @@
             .tolerance = 0.01,
         });
         defer result.deinit(alloc);
-<<<<<<< HEAD
-        try testing.expectEqual(1, result.polygons.len());
-        var corners_len: i32 = 0;
-        var next_: ?*std.DoublyLinkedList.Node = Polygon.fromNode(
-            result.polygons.first.?.findLast(),
-        ).corners.first;
-        while (next_) |n| {
-            corners_len += 1;
-            next_ = n.next;
-        }
-        try testing.expectEqual(4, corners_len);
-=======
         try testing.expectEqual(4, result.edges.items.len);
->>>>>>> d675aa48
     }
 
     {
@@ -666,20 +618,7 @@
             .tolerance = 0.01,
         });
         defer result.deinit(alloc);
-<<<<<<< HEAD
-        try testing.expectEqual(1, result.polygons.len());
-        var corners_len: i32 = 0;
-        var next_: ?*std.DoublyLinkedList.Node = Polygon.fromNode(
-            result.polygons.first.?.findLast(),
-        ).corners.first;
-        while (next_) |n| {
-            corners_len += 1;
-            next_ = n.next;
-        }
-        try testing.expectEqual(4, corners_len);
-=======
         try testing.expectEqual(4, result.edges.items.len);
->>>>>>> d675aa48
     }
 }
 
@@ -714,18 +653,6 @@
             .tolerance = 0.01,
         });
         defer result.deinit(alloc);
-<<<<<<< HEAD
-        try testing.expectEqual(1, result.polygons.len());
-        var idx: i32 = 0;
-        var next_: ?*std.DoublyLinkedList.Node = Polygon.fromNode(
-            result.polygons.first.?.findLast(),
-        ).corners.first;
-        while (next_) |n| {
-            const point = Polygon.Corner.fromNode(n).point;
-            if (!math.isFinite(point.x) or !math.isFinite(point.y)) {
-                debug.print("Non-finite value found at index {}, point: {}\n", .{ idx, point });
-                return error.TestExpectedFinite;
-=======
         try testing.expectEqual(6, result.edges.items.len);
         for (result.edges.items, 0..) |edge, idx| {
             inline for (@typeInfo(Polygon.Edge).@"struct".fields) |f| {
@@ -735,7 +662,6 @@
                         return error.TestExpectedFinite;
                     }
                 }
->>>>>>> d675aa48
             }
         }
     }

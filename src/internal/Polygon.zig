--- conflicted
+++ resolved
@@ -6,41 +6,11 @@
 const mem = @import("std").mem;
 const testing = @import("std").testing;
 
-<<<<<<< HEAD
-=======
 const FillRule = @import("../options.zig").FillRule;
->>>>>>> d675aa48
 const Point = @import("Point.zig");
 const InternalError = @import("InternalError.zig").InternalError;
 const edge_buffer_size = @import("../painter.zig").edge_buffer_size;
 
-<<<<<<< HEAD
-pub const Corner = struct {
-    point: Point,
-    node: std.DoublyLinkedList.Node = .{},
-
-    pub fn fromNode(n: *std.DoublyLinkedList.Node) *Corner {
-        return @fieldParentPtr("node", n);
-    }
-};
-
-corners: std.DoublyLinkedList = .{},
-start: Point = .{ .x = 0, .y = 0 },
-end: Point = .{ .x = 0, .y = 0 },
-scale: f64,
-node: std.SinglyLinkedList.Node = .{}, // For linking to a PolygonList, see PolygonList.zig
-
-pub fn fromNode(n: *std.SinglyLinkedList.Node) *Polygon {
-    return @fieldParentPtr("node", n);
-}
-
-pub fn deinit(self: *const Polygon, alloc: mem.Allocator) void {
-    var node_ = self.corners.first;
-    while (node_) |node| {
-        node_ = node.next;
-        alloc.destroy(Corner.fromNode(node));
-    }
-=======
 const runCases = @import("util.zig").runCases;
 const TestingError = @import("util.zig").TestingError;
 
@@ -62,19 +32,11 @@
 pub fn deinit(self: *Polygon, alloc: mem.Allocator) void {
     self.edges.deinit(alloc);
     self.edges = .{};
->>>>>>> d675aa48
 }
 
 pub fn addEdge(
     self: *Polygon,
     alloc: mem.Allocator,
-<<<<<<< HEAD
-    point: Point,
-    before_: ?*std.DoublyLinkedList.Node,
-) mem.Allocator.Error!void {
-    debug.assert(math.isFinite(point.x) and math.isFinite(point.y));
-    const n = try alloc.create(Corner);
-=======
     p0: Point,
     p1: Point,
 ) mem.Allocator.Error!void {
@@ -83,7 +45,6 @@
     debug.assert(math.isFinite(p1.x) and math.isFinite(p1.y));
     const p0_scaled: Point = .{ .x = p0.x * self.scale, .y = p0.y * self.scale };
     const p1_scaled: Point = .{ .x = p1.x * self.scale, .y = p1.y * self.scale };
->>>>>>> d675aa48
 
     const edge: Edge = if (p0_scaled.y < p1_scaled.y) .{
         // Down edge
@@ -125,17 +86,6 @@
     try self.edges.append(alloc, edge);
 }
 
-<<<<<<< HEAD
-    n.point = scaled;
-    if (before_) |before| self.corners.insertBefore(before, &n.node) else self.corners.append(&n.node);
-}
-
-/// Like plot, but adds points in the reverse direction (i.e., at the start of
-/// the polygon instead of the end.
-pub fn plotReverse(self: *Polygon, alloc: mem.Allocator, point: Point) mem.Allocator.Error!void {
-    debug.assert(math.isFinite(point.x) and math.isFinite(point.y));
-    const n = try alloc.create(Corner);
-=======
 /// Iterate over the supplied contour and add each individual line as an edge.
 ///
 /// Note this does not de-initialize the contour, so deinit needs to be called
@@ -149,11 +99,12 @@
     var initial_point_: ?Point = null;
     var last_point_: ?Point = null;
     while (node_) |node| {
-        if (initial_point_ == null) initial_point_ = node.data;
+        const current_point = Contour.Corner.fromNode(node).point;
+        if (initial_point_ == null) initial_point_ = current_point;
         if (last_point_) |last_point| {
-            try self.addEdge(alloc, last_point, node.data);
+            try self.addEdge(alloc, last_point, current_point);
         }
-        last_point_ = node.data;
+        last_point_ = current_point;
         node_ = node.next;
     }
     if (initial_point_) |initial_point| {
@@ -172,7 +123,6 @@
     {
         @panic("invalid polygon dimensions. this is a bug, please report it");
     }
->>>>>>> d675aa48
 
     if (!math.isFinite(scale) or scale < 1.0) {
         @panic("invalid value for scale. this is a bug, please report it");
@@ -182,21 +132,6 @@
         @panic("invalid box width or height. this is a bug, please report it");
     }
 
-<<<<<<< HEAD
-    n.point = scaled;
-    self.corners.prepend(&n.node);
-}
-
-fn checkUpdateExtents(self: *Polygon, point: Point) void {
-    if (self.corners.len() == 0) {
-        self.start = point;
-        self.end = point;
-    } else {
-        if (self.start.x > point.x) self.start.x = point.x;
-        if (self.start.y > point.y) self.start.y = point.y;
-        if (self.end.x < point.x) self.end.x = point.x;
-        if (self.end.y < point.y) self.end.y = point.y;
-=======
     // Round our polygon to the appropriate dimensions. For scanline fill, we
     // make sure to push our our box so the whole of the polygon fits in
     // the box.
@@ -212,7 +147,6 @@
     // If this happens, there's an error in our polygon plotting.
     if (poly_width < 0 or poly_height < 0) {
         @panic("negative polygon width or height. this is a bug, please report it");
->>>>>>> d675aa48
     }
 
     // If one of our width or height are zero, nothing drawable was
@@ -228,23 +162,10 @@
         return false;
     }
 
-<<<<<<< HEAD
-/// Re-implemented from stdlib to just strip the invalidation of the second
-/// list, to allow for const-ness.
-fn concatByCopying(list1: *std.DoublyLinkedList, list2: *const std.DoublyLinkedList) void {
-    const l2_first = list2.first orelse return;
-    if (list1.last) |l1_last| {
-        l1_last.next = list2.first;
-        l2_first.prev = list1.last;
-    } else {
-        // list1 was empty
-        list1.first = list2.first;
-=======
     // Finally, if our start co-ordinates are outside the right or upper
     // bounds of the surface, we're not in the box.
     if (poly_start_x >= box_width or poly_start_y >= box_height) {
         return false;
->>>>>>> d675aa48
     }
 
     // We're in the box.
@@ -324,30 +245,12 @@
     self: *const Polygon,
     alloc: mem.Allocator,
     line_y: f64,
-<<<<<<< HEAD
-) EdgesForYError!std.ArrayListUnmanaged(Edge) {
-    // Get a sorted list of X-edges suitable for traversal in a scanline
-    // fill. For an in-depth explanation on how this works, see "Efficient
-    // Polygon Fill Algorithm With C Code Sample" by Darel Rex Finley
-    // (http://alienryderflex.com/polygon_fill/, archive link:
-    // http://web.archive.org/web/20240102043551/http://alienryderflex.com/polygon_fill/).
-    // Parts of this section follows the public-domain code listed in the
-    // sample.
-
-    // See PolygonList.edgesForY for more details on FBA organization and
-    // initial capacity.
-    const edge_buffer_item_size = edge_buffer_size / @sizeOf(Edge);
-    const edge_list_capacity = edge_buffer_item_size - (edge_buffer_item_size / 3 * 2);
-    var edge_list = try std.ArrayListUnmanaged(Edge).initCapacity(alloc, edge_list_capacity);
-    if (self.corners.len() == 0) return edge_list;
-=======
     fill_rule: FillRule,
 ) mem.Allocator.Error!XEdgeListIterator {
     if (self.edges.items.len == 0) return .{};
 
     const edge_list_capacity = edge_buffer_size / @sizeOf(XEdge);
     var edge_list = try std.ArrayListUnmanaged(XEdge).initCapacity(alloc, edge_list_capacity);
->>>>>>> d675aa48
     defer edge_list.deinit(alloc);
 
     // We take our line measurements at the middle of the line; this helps
@@ -355,39 +258,6 @@
     debug.assert(@floor(line_y) == line_y);
     const line_y_middle = line_y + 0.5;
 
-<<<<<<< HEAD
-    var current_ = self.corners.first;
-    if (self.corners.last == null) return InternalError.InvalidState;
-    var last = self.corners.last.?;
-    while (current_) |current| : (current_ = current.next) {
-        const last_y = Corner.fromNode(last).point.y;
-        const cur_y = Corner.fromNode(current).point.y;
-        if (cur_y < line_y_middle and last_y >= line_y_middle or
-            cur_y >= line_y_middle and last_y < line_y_middle)
-        {
-            const last_x = Corner.fromNode(last).point.x;
-            const cur_x = Corner.fromNode(current).point.x;
-            try edge_list.append(alloc, edge: {
-                // y(x) = (y1 - y0) / (x1 - x0) * (x - x0) + y0
-                //
-                // or:
-                //
-                // x(y) = (y - y0) / (y1 - y0) * (x1 - x0) + x0
-                const edge_x = @round(
-                    (line_y_middle - cur_y) / (last_y - cur_y) * (last_x - cur_x) + cur_x,
-                );
-                break :edge .{
-                    .x = math.clamp(@as(Edge.X, @intFromFloat(edge_x)), 0, math.maxInt(Edge.X)),
-                    // Apply the edge direction to the winding number.
-                    // Down-up is +1, up-down is -1.
-                    .dir = if (cur_y > last_y)
-                        -1
-                    else if (cur_y < last_y)
-                        1
-                    else
-                        return InternalError.InvalidState, // We have already filtered out horizontal edges
-                };
-=======
     for (self.edges.items) |current_edge| {
         if (current_edge.top < line_y_middle and current_edge.bottom >= line_y_middle) {
             try edge_list.append(alloc, .{
@@ -395,7 +265,6 @@
                     @round(current_edge.x_start + current_edge.x_inc * (line_y_middle - current_edge.top)),
                 ),
                 .dir = current_edge.dir,
->>>>>>> d675aa48
             });
         }
     }
@@ -418,18 +287,27 @@
 /// polygon, or converted to a set of edges to be added to a larger
 /// polygon/edge collection.
 pub const Contour = struct {
-    pub const CornerList = std.DoublyLinkedList(Point);
-
-    corners: CornerList = .{},
+    pub const Corner = struct {
+        point: Point,
+        node: std.DoublyLinkedList.Node = .{},
+
+        pub fn fromNode(n: *std.DoublyLinkedList.Node) *Corner {
+            return @fieldParentPtr("node", n);
+        }
+    };
+
+    len: usize = 0,
+    corners: std.DoublyLinkedList = .{},
     scale: f64,
 
     pub fn deinit(self: *Contour, alloc: mem.Allocator) void {
         var node_ = self.corners.first;
         while (node_) |node| {
             node_ = node.next;
-            alloc.destroy(node);
+            alloc.destroy(Contour.Corner.fromNode(node));
         }
         self.corners = .{};
+        self.len = 0;
     }
 
     /// Plots a point on the contour. If before is specified, the point is
@@ -438,7 +316,7 @@
         self: *Contour,
         alloc: mem.Allocator,
         point: Point,
-        before_: ?*CornerList.Node,
+        before_: ?*std.DoublyLinkedList.Node,
     ) mem.Allocator.Error!void {
         debug.assert(math.isFinite(point.x) and math.isFinite(point.y));
         const scaled: Point = .{
@@ -446,36 +324,39 @@
             .y = point.y * self.scale,
         };
 
-        const n = try alloc.create(CornerList.Node);
+        const n = try alloc.create(Corner);
         n.* = .{
-            .data = scaled,
+            .point = scaled,
         };
-        if (before_) |before| self.corners.insertBefore(before, n) else self.corners.append(n);
+        if (before_) |before| self.corners.insertBefore(before, &n.node) else self.corners.append(&n.node);
+        self.len += 1;
     }
 
     /// Like plot, but adds points in the reverse direction (i.e., at the start of
     /// the polygon instead of the end.
     pub fn plotReverse(self: *Contour, alloc: mem.Allocator, point: Point) mem.Allocator.Error!void {
         debug.assert(math.isFinite(point.x) and math.isFinite(point.y));
-        const n = try alloc.create(CornerList.Node);
-
         const scaled: Point = .{
             .x = point.x * self.scale,
             .y = point.y * self.scale,
         };
 
+        const n = try alloc.create(Corner);
         n.* = .{
-            .data = scaled,
+            .point = scaled,
         };
-        self.corners.prepend(n);
-    }
-
-    /// Concatenates a contour into this one. It's invalid to use the other contour
-    /// after this operation is done.
+        self.corners.prepend(&n.node);
+        self.len += 1;
+    }
+
+    /// Concatenates a contour into this one and detaches its contours from its
+    /// linked list.
     pub fn concat(self: *Contour, other: *Contour) void {
         // concatByMoving will reset the other list to an empty list, so we
         // don't need to do it ourselves.
         self.corners.concatByMoving(&other.corners);
+        self.len += other.len;
+        other.len = 0;
     }
 };
 

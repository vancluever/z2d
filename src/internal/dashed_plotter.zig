--- conflicted
+++ resolved
@@ -378,11 +378,7 @@
         // stroke.
         //
         // All other zero-length strokes draw nothing.
-<<<<<<< HEAD
-        debug.assert(self.poly_inner.corners.len() == 0); // should have not been used
-=======
-        debug.assert(self.inner.corners.len == 0); // should have not been used
->>>>>>> d675aa48
+        debug.assert(self.inner.len == 0); // should have not been used
         switch (self.opts.cap_mode) {
             .round => {
                 // Just plot off all of the pen's vertices, no need to

--- conflicted
+++ resolved
@@ -145,14 +145,11 @@
 
 test {
     @import("std").testing.refAllDecls(@This());
+    _ = @import("internal/compat/compress/zlib.zig");
     _ = @import("internal/fill_plotter.zig");
-<<<<<<< HEAD
+    _ = @import("internal/Glyph.zig");
+    _ = @import("internal/sparse_coverage.zig");
     _ = @import("internal/stroke_plotter.zig");
-    _ = @import("internal/compat/compress/zlib.zig");
-=======
-    _ = @import("internal/Glyph.zig");
->>>>>>> 0a6c998d
-    _ = @import("internal/sparse_coverage.zig");
     _ = @import("internal/stroke_plotter.zig");
     _ = @import("static_path.zig");
 }
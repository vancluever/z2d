--- conflicted
+++ resolved
@@ -858,39 +858,6 @@
     }
 };
 
-<<<<<<< HEAD
-/// Internal vectorization function for color structs. Turns each field into a
-/// `@Vector(vector_length, T)`, to allow for SIMD and ease of utilization by
-/// the compositor.
-fn vectorize(comptime T: type) type {
-    var new_fields: [@typeInfo(T).@"struct".fields.len]builtin.Type.StructField = undefined;
-    for (@typeInfo(T).@"struct".fields, 0..) |f, i| {
-        new_fields[i] = .{
-            .name = f.name,
-            .type = @Vector(vector_length, f.type),
-            .default_value_ptr = null,
-            .is_comptime = false,
-            .alignment = @alignOf(@Vector(vector_length, f.type)),
-        };
-    }
-    return @Type(.{
-        .@"struct" = .{
-            .layout = .auto,
-            .fields = &new_fields,
-            .decls = &.{},
-            .is_tuple = false,
-        },
-    });
-}
-
-/// Internal function for splatting, shorthand for
-/// `@as(@Vector(vector_length, T), @splat(value))`.
-fn splat(comptime T: type, value: anytype) @Vector(vector_length, T) {
-    return @splat(value);
-}
-
-=======
->>>>>>> cdd51cdd
 /// Internal linear interpolation function used for color processing.
 fn lerp(a: anytype, b: anytype, t: anytype) @TypeOf(a, b) {
     return a + (b - a) * t;

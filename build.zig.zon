--- conflicted
+++ resolved
@@ -4,11 +4,7 @@
     .name = .z2d,
     .version = "0.10.1-pre",
     .fingerprint = 0x188c5a41eff938f,
-<<<<<<< HEAD
     .minimum_zig_version = "0.16.0-dev.1484+d0ba6642b",
-=======
-    .minimum_zig_version = "0.14.0",
->>>>>>> e933bece
     .paths = .{
         "build.zig",
         "build.zig.zon",
